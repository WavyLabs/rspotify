--- conflicted
+++ resolved
@@ -32,7 +32,6 @@
 //!     features = ["client-reqwest", "reqwest-native-tls"]
 //! }
 //! ```
-<<<<<<< HEAD
 //! Rspotify uses [maybe_async](https://docs.rs/maybe-async/0.2.0/maybe_async/)
 //! crate to switch between different HTTP clients to get different features.
 //! In our case, `rspotify` supports async and blocking feature by triggering
@@ -40,12 +39,8 @@
 //! code which are almostly same. By default, Rspotify uses asynchronous
 //! programming with `async` and `await` by leveraging `reqwest` crate by
 //! using `client-reqwest` feature. And the blocking IO feature can be
-//! enabled to access with `client-ureq` feature, with non-async methods.
-=======
-//!
-//! And this would compile Rspotify with [`ureq`](https://docs.rs/ureq/) (and
-//! thus, blocking programming instead of asynchronous), and the `rustls` TLS:
->>>>>>> 40781d3d
+//! enabled to access with `client-ureq` feature, with non-async methods
+//! and the `rustls` TLS:
 //!
 //! ```toml
 //! [dependencies]
@@ -206,20 +201,25 @@
 //! As mention above, rspotify uses `maybe_async` crate to switch between async
 //! and blocking client, which is triggered inside `Cargo.toml`, so there is
 //! something you need to pay attention to when you are trying to build `rspotify`
+//!
+//! Build with `client-reqwest` feature, the `async` version, and this would compile Rspotify with [`reqwest`](https://docs.rs/reqwest/)
 //! ```sh
-//! # Build with `client-reqwest` feature, the `async` version
 //! cargo build --features client-reqwest
+//! ```
 //! 
-//! # Build with `client-ureq` feature, the `blocking` version
+//! # Build with `client-ureq` feature, the `blocking` version, and this would compile Rspotify with [`ureq`](https://docs.rs/ureq/)
+//! ```sh
 //! cargo build --no-default-features --features client-ureq
+//! ```
 //! 
 //! # Noticed that you could not build `rspotify` with all features like this:
+//! ```sh
 //! cargo build --all --all-features
+//! ```
 //! # Because in order to switch between different clients, the different
 //! # clients have to implement the same methods, so if you build with all
 //! # features, you'll get `duplicate definitions` error. As every coin has two
 //! # sides, you could only have one side at a time, not all sides of it.
-//! ```
 
 pub mod client;
 mod http;
@@ -241,4 +241,6 @@
                 .insert($p1.to_string(), json!($p2))
         };
     }
-}+}
+//!  (and
+//! thus, blocking programming instead of asynchronous), 