--- conflicted
+++ resolved
@@ -4,19 +4,6 @@
 
 use super::context::Context;
 use super::track::FullTrack;
-<<<<<<< HEAD
-/// current playing track
-///[get the users currently playing track](https://developer.spotify.com/web-api/get-the-users-currently-playing-track/)
-#[derive(Clone, Debug, Serialize, Deserialize)]
-pub struct Playing {
-    pub context: Option<Context>,
-    pub timestamp: u64,
-    pub progress_ms: Option<u32>,
-    pub is_playing: bool,
-    pub item: Option<FullTrack>,
-}
-=======
->>>>>>> 586f2be7
 
 /// Playing history object
 ///
