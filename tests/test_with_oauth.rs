--- conflicted
+++ resolved
@@ -559,11 +559,7 @@
     tracks_ids.push(track_id2);
     oauth_client()
         .await
-<<<<<<< HEAD
-        .user_playlist_add_tracks(user_id, playlist_id, tracks_ids, None)
-=======
-        .playlist_add_tracks(playlist_id, &tracks_ids, None)
->>>>>>> 3ba6f2f7
+        .playlist_add_tracks(playlist_id, tracks_ids, None)
         .await
         .unwrap();
 }
@@ -650,11 +646,7 @@
     tracks_ids.push(track_id1);
     oauth_client()
         .await
-<<<<<<< HEAD
-        .user_playlist_remove_all_occurrences_of_tracks(user_id, playlist_id, tracks_ids, None)
-=======
-        .playlist_remove_all_occurrences_of_tracks(playlist_id, &tracks_ids, None)
->>>>>>> 3ba6f2f7
+        .playlist_remove_all_occurrences_of_tracks(playlist_id, tracks_ids, None)
         .await
         .unwrap();
 }
@@ -703,11 +695,7 @@
     tracks_ids.push(track_id1);
     oauth_client()
         .await
-<<<<<<< HEAD
-        .user_playlist_replace_tracks(user_id, playlist_id, tracks_ids)
-=======
-        .playlist_replace_tracks(playlist_id, &tracks_ids)
->>>>>>> 3ba6f2f7
+        .playlist_replace_tracks(playlist_id, tracks_ids)
         .await
         .unwrap();
 }
